from pathlib import Path

# ---------------------------------
# Project Constants.
# ---------------------------------

# Release
__version__ = "1.0.11"

# Validator schema version
__validator_version__ = "1.0.11"
version_split = __validator_version__.split(".")
__spec_version__ = (
    (1000 * int(version_split[0]))
    +(100 * int(version_split[1]))
    +  (1 * int(version_split[2]))
)
weights_version_key = __spec_version__

# The validator WANDB config
WANDB_ENTITY    = "coldint"
WANDB_PROJECT   = "sn29"

# Subnet info
SUBNET_UID      = 29
SUBNET_N_UIDS   = 256

# The root directory of this project.
ROOT_DIR = Path(__file__).parent.parent

MAX_MODEL_SIZE          = 15*1024*1024*1024

# The number of run steps to log to single wandb run.
MAX_RUN_STEPS_PER_WANDB_RUN = 100

# Hall of fame / competitions configuration
CFG_FETCH_INTERVAL      = 15*60
HOF_URL                 = "https://github.com/coldint/sn29/raw/main/hall_of_fame.json"
COMPETITIONS_URL        = "https://github.com/coldint/sn29/raw/main/competitions.json"

# Maximum fraction of (miner) emissions for rewards
REWARDS_MAX_FRACTION    = 0.4

# Bounty decay factor, per epoch
REWARDS_DECAY_FACTOR    = 0.995

# Infinite sum of emissions will be initial value times this factor (200 for 0.995)
# so: initial value equals total reward divided by REWARDS_IV_FACTOR
REWARDS_IV_FACTOR       = 1 / (1 - REWARDS_DECAY_FACTOR)

# Weights are deduced from win rates, by raising to this power and normalizing
WEIGHT_SKEW_FACTOR      = 1.2

# Fraction of weight to be considered a top miner on other validator (and re-evaluated once in a while)
TOP_MINER_FRACTION      = 0.05

MAX_SEQUENCE_LEN        = 4096
CAP_SAMPLE_LEN          = 20480
MAX_TOKENIZE_FAILS      = 3
TTL_RUN_STEP            = 7200
TTL_MODEL_EVAL          = 900
TTL_DOWNLOAD_MODELS     = 3600

# validator weight moving average term
weight_alpha = 0.5

blocks_per_epoch = 361
# Initial advantage of oldest model
advantage_initial = 0.004
# Advantage decay factor. 0.995 results in ~50% decay in one week
advantage_decay_per_epoch = 0.995

defaults = {
    'rows_per_page':        25,
    'use_eval_cache':       True,
    'db_min_samples':       2000,
    'db_max_samples':       20000,
    'db_extend_interval':   3600*4,
    'db_extend_samples':    500,
    'eval_samples':         1500,
    'discard_winrate':      0.02,
}

DEFAULT_POOL_SIZE = 7
DEFAULT_PEND_SIZE = 3

CHAIN_UPDATE_INTERVAL       = 16*60
TOP_MODEL_RETRY_INTERVAL    = 8*3600
GEN_MODEL_RETRY_INTERVAL    = 48*3600
MODEL_RETRY_MAX_N_PER_LOOP  = 10
WEIGHT_SET_MIN_INTERVAL     = 25*60
LIMIT_MIN_FREE_GB           = 30
DEFAULT_MIN_FREE_GB         = 120
DOWNLOAD_MIN_FREE_MARGIN_GB = 5
MAX_VALIDATOR_AGE_BLOCKS    = (3600//12 * 4)

<<<<<<< HEAD
batch_size=1
=======
SAMPLE_CHECK_FRACTION       = 0.02
SAMPLE_CHECK_MAX_N          = 10
>>>>>>> 2803263d
<|MERGE_RESOLUTION|>--- conflicted
+++ resolved
@@ -94,9 +94,6 @@
 DOWNLOAD_MIN_FREE_MARGIN_GB = 5
 MAX_VALIDATOR_AGE_BLOCKS    = (3600//12 * 4)
 
-<<<<<<< HEAD
 batch_size=1
-=======
 SAMPLE_CHECK_FRACTION       = 0.02
 SAMPLE_CHECK_MAX_N          = 10
->>>>>>> 2803263d
